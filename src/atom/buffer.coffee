--- conflicted
+++ resolved
@@ -41,10 +41,9 @@
   getLine: (row) ->
     @lines[row]
 
-<<<<<<< HEAD
   insert: (point, text) ->
     @change(new Range(point, point), text)
-=======
+
   numLines: ->
     @getLines().length
 
@@ -53,7 +52,6 @@
 
   lastLine: ->
     @getLine(@lastRow())
->>>>>>> 5e95fc48
 
   change: (preRange, newText) ->
     postRange = new Range(_.clone(preRange.start), _.clone(preRange.start))
@@ -83,11 +81,6 @@
     @lines[preRange.start.row..preRange.end.row] = linesToInsert
     @trigger 'change', { preRange, postRange, string: newText }
 
-
-
-  lastRow: ->
-    @numLines() - 1
-
   save: ->
     if not @path then throw new Error("Tried to save buffer with no url")
     fs.write @path, @getText()
