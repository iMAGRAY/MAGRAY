{BrowserWindow, app, dialog} = require 'electron'
path = require 'path'
fs = require 'fs'
url = require 'url'
_ = require 'underscore-plus'
{EventEmitter} = require 'events'

module.exports =
class AtomWindow
  _.extend @prototype, EventEmitter.prototype

  @iconPath: path.resolve(__dirname, '..', '..', 'resources', 'atom.png')
  @includeShellLoadTime: true

  browserWindow: null
  loaded: null
  isSpec: null

  constructor: (settings={}) ->
    {@resourcePath, initialPaths, pathToOpen, locationsToOpen, @isSpec, @headless, @safeMode, @devMode} = settings
    locationsToOpen ?= [{pathToOpen}] if pathToOpen
    locationsToOpen ?= []

    options =
      show: false
      title: 'Atom'
<<<<<<< HEAD
      webPreferences:
=======
      # Add an opaque backgroundColor (instead of keeping the default
      # transparent one) to prevent subpixel anti-aliasing from being disabled.
      # We believe this is a regression introduced with Electron 0.37.3, and
      # thus we should remove this as soon as a fix gets released.
      backgroundColor: "#fff"
      webPreferences:
        # Prevent specs from throttling when the window is in the background:
        # this should result in faster CI builds, and an improvement in the
        # local development experience when running specs through the UI (which
        # now won't pause when e.g. minimizing the window).
>>>>>>> ad166db6
        backgroundThrottling: not @isSpec

    # Don't set icon on Windows so the exe's ico will be used as window and
    # taskbar's icon. See https://github.com/atom/atom/issues/4811 for more.
    if process.platform is 'linux'
      options.icon = @constructor.iconPath

    @browserWindow = new BrowserWindow options
    global.atomApplication.addWindow(this)

    @handleEvents()

    loadSettings = _.extend({}, settings)
    loadSettings.appVersion = app.getVersion()
    loadSettings.resourcePath = @resourcePath
    loadSettings.devMode ?= false
    loadSettings.safeMode ?= false
    loadSettings.atomHome = process.env.ATOM_HOME
    loadSettings.clearWindowState ?= false
    loadSettings.initialPaths ?=
      for {pathToOpen} in locationsToOpen when pathToOpen
        if fs.statSyncNoException(pathToOpen).isFile?()
          path.dirname(pathToOpen)
        else
          pathToOpen

    loadSettings.initialPaths.sort()

    # Only send to the first non-spec window created
    if @constructor.includeShellLoadTime and not @isSpec
      @constructor.includeShellLoadTime = false
      loadSettings.shellLoadTime ?= Date.now() - global.shellStartTime

    @browserWindow.loadSettings = loadSettings

    @browserWindow.once 'window:loaded', =>
      @emit 'window:loaded'
      @loaded = true

    @setLoadSettings(loadSettings)
    @env = loadSettings.env if loadSettings.env?
    @browserWindow.focusOnWebView() if @isSpec
    @browserWindow.temporaryState = {windowDimensions} if windowDimensions?

    hasPathToOpen = not (locationsToOpen.length is 1 and not locationsToOpen[0].pathToOpen?)
    @openLocations(locationsToOpen) if hasPathToOpen and not @isSpecWindow()

  setLoadSettings: (loadSettings) ->
    @browserWindow.loadURL url.format
      protocol: 'file'
      pathname: "#{@resourcePath}/static/index.html"
      slashes: true
      hash: encodeURIComponent(JSON.stringify(loadSettings))

  getLoadSettings: ->
    if @browserWindow.webContents? and not @browserWindow.webContents.isLoading()
      hash = url.parse(@browserWindow.webContents.getURL()).hash.substr(1)
      JSON.parse(decodeURIComponent(hash))

  hasProjectPath: -> @getLoadSettings().initialPaths?.length > 0

  setupContextMenu: ->
    ContextMenu = require './context-menu'

    @browserWindow.on 'context-menu', (menuTemplate) =>
      new ContextMenu(menuTemplate, this)

  containsPaths: (paths) ->
    for pathToCheck in paths
      return false unless @containsPath(pathToCheck)
    true

  containsPath: (pathToCheck) ->
    @getLoadSettings()?.initialPaths?.some (projectPath) ->
      if not projectPath
        false
      else if not pathToCheck
        false
      else if pathToCheck is projectPath
        true
      else if fs.statSyncNoException(pathToCheck).isDirectory?()
        false
      else if pathToCheck.indexOf(path.join(projectPath, path.sep)) is 0
        true
      else
        false

  handleEvents: ->
    @browserWindow.on 'close', ->
      global.atomApplication.saveState(false)

    @browserWindow.on 'closed', =>
      global.atomApplication.removeWindow(this)

    @browserWindow.on 'unresponsive', =>
      return if @isSpec

      chosen = dialog.showMessageBox @browserWindow,
        type: 'warning'
        buttons: ['Close', 'Keep Waiting']
        message: 'Editor is not responding'
        detail: 'The editor is not responding. Would you like to force close it or just keep waiting?'
      @browserWindow.destroy() if chosen is 0

    @browserWindow.webContents.on 'crashed', =>
      global.atomApplication.exit(100) if @headless

      chosen = dialog.showMessageBox @browserWindow,
        type: 'warning'
        buttons: ['Close Window', 'Reload', 'Keep It Open']
        message: 'The editor has crashed'
        detail: 'Please report this issue to https://github.com/atom/atom'
      switch chosen
        when 0 then @browserWindow.destroy()
        when 1 then @browserWindow.reload()

    @browserWindow.webContents.on 'will-navigate', (event, url) =>
      unless url is @browserWindow.webContents.getURL()
        event.preventDefault()

    @setupContextMenu()

    if @isSpec
      # Workaround for https://github.com/atom/atom-shell/issues/380
      # Don't focus the window when it is being blurred during close or
      # else the app will crash on Windows.
      if process.platform is 'win32'
        @browserWindow.on 'close', => @isWindowClosing = true

      # Spec window's web view should always have focus
      @browserWindow.on 'blur', =>
        @browserWindow.focusOnWebView() unless @isWindowClosing

  openPath: (pathToOpen, initialLine, initialColumn) ->
    @openLocations([{pathToOpen, initialLine, initialColumn}])

  openLocations: (locationsToOpen) ->
    if @loaded
      @sendMessage 'open-locations', locationsToOpen
    else
      @browserWindow.once 'window:loaded', => @openLocations(locationsToOpen)

  replaceEnvironment: (env) ->
    @browserWindow.webContents.send 'environment', env

  sendMessage: (message, detail) ->
    @browserWindow.webContents.send 'message', message, detail

  sendCommand: (command, args...) ->
    if @isSpecWindow()
      unless global.atomApplication.sendCommandToFirstResponder(command)
        switch command
          when 'window:reload' then @reload()
          when 'window:toggle-dev-tools' then @toggleDevTools()
          when 'window:close' then @close()
    else if @isWebViewFocused()
      @sendCommandToBrowserWindow(command, args...)
    else
      unless global.atomApplication.sendCommandToFirstResponder(command)
        @sendCommandToBrowserWindow(command, args...)

  sendCommandToBrowserWindow: (command, args...) ->
    action = if args[0]?.contextCommand then 'context-command' else 'command'
    @browserWindow.webContents.send action, command, args...

  getDimensions: ->
    [x, y] = @browserWindow.getPosition()
    [width, height] = @browserWindow.getSize()
    {x, y, width, height}

  close: -> @browserWindow.close()

  focus: -> @browserWindow.focus()

  minimize: -> @browserWindow.minimize()

  maximize: -> @browserWindow.maximize()

  restore: -> @browserWindow.restore()

  handlesAtomCommands: ->
    not @isSpecWindow() and @isWebViewFocused()

  isFocused: -> @browserWindow.isFocused()

  isMaximized: -> @browserWindow.isMaximized()

  isMinimized: -> @browserWindow.isMinimized()

  isWebViewFocused: -> @browserWindow.isWebViewFocused()

  isSpecWindow: -> @isSpec

  reload: -> @browserWindow.reload()

  toggleDevTools: -> @browserWindow.toggleDevTools()<|MERGE_RESOLUTION|>--- conflicted
+++ resolved
@@ -24,9 +24,6 @@
     options =
       show: false
       title: 'Atom'
-<<<<<<< HEAD
-      webPreferences:
-=======
       # Add an opaque backgroundColor (instead of keeping the default
       # transparent one) to prevent subpixel anti-aliasing from being disabled.
       # We believe this is a regression introduced with Electron 0.37.3, and
@@ -37,7 +34,6 @@
         # this should result in faster CI builds, and an improvement in the
         # local development experience when running specs through the UI (which
         # now won't pause when e.g. minimizing the window).
->>>>>>> ad166db6
         backgroundThrottling: not @isSpec
 
     # Don't set icon on Windows so the exe's ico will be used as window and
