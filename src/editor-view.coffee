--- conflicted
+++ resolved
@@ -1849,28 +1849,6 @@
   commitTransaction: -> @editor.commitTransaction()
   abortTransaction: -> @editor.abortTransaction()
 
-<<<<<<< HEAD
-=======
-  saveDebugSnapshot: ->
-    atom.showSaveDialog (path) =>
-      fs.writeFileSync(path, @getDebugSnapshot()) if path
-
-  getDebugSnapshot: ->
-    [
-      "Debug Snapshot: #{@getPath()}"
-      @getRenderedLinesDebugSnapshot()
-      @editor.getDebugSnapshot()
-      @getBuffer().getDebugSnapshot()
-    ].join('\n\n')
-
-  getRenderedLinesDebugSnapshot: ->
-    lines = ['Rendered Lines:']
-    firstRenderedScreenRow = @firstRenderedScreenRow
-    @renderedLines.find('.line').each (n) ->
-      lines.push "#{firstRenderedScreenRow + n}: #{$(this).text()}"
-    lines.join('\n')
-
->>>>>>> a190a069
   logScreenLines: (start, end) ->
     @editor.logScreenLines(start, end)
 
