{View} = require 'space-pen'
$ = require 'jquery'
_ = require 'underscore'
PaneRow = require 'pane-row'
PaneColumn = require 'pane-column'

module.exports =
class Pane extends View
  @content: (wrappedView) ->
    @div class: 'pane', =>
      @div class: 'item-views', outlet: 'itemViews'

  @deserialize: ({items, focused, activeItemUri}) ->
    deserializedItems = _.compact(items.map((item) -> deserialize(item)))
    pane = new Pane(deserializedItems...)
    pane.showItemForUri(activeItemUri) if activeItemUri
    pane.focusOnAttach = true if focused
    pane

  activeItem: null
  items: null

  initialize: (@items...) ->
    @viewsByClassName = {}
    @showItem(@items[0]) if @items.length > 0

    @command 'core:close', @destroyActiveItem
    @command 'core:save', @saveActiveItem
    @command 'core:save-as', @saveActiveItemAs
    @command 'pane:save-items', @saveItems
    @command 'pane:show-next-item', @showNextItem
    @command 'pane:show-previous-item', @showPreviousItem

    @command 'pane:show-item-1', => @showItemAtIndex(0)
    @command 'pane:show-item-2', => @showItemAtIndex(1)
    @command 'pane:show-item-3', => @showItemAtIndex(2)
    @command 'pane:show-item-4', => @showItemAtIndex(3)
    @command 'pane:show-item-5', => @showItemAtIndex(4)
    @command 'pane:show-item-6', => @showItemAtIndex(5)
    @command 'pane:show-item-7', => @showItemAtIndex(6)
    @command 'pane:show-item-8', => @showItemAtIndex(7)
    @command 'pane:show-item-9', => @showItemAtIndex(8)

    @command 'pane:split-left', => @splitLeft()
    @command 'pane:split-right', => @splitRight()
    @command 'pane:split-up', => @splitUp()
    @command 'pane:split-down', => @splitDown()
    @command 'pane:close', => @destroyItems()
    @command 'pane:close-other-items', => @destroyInactiveItems()
    @on 'focus', => @activeView?.focus(); false
    @on 'focusin', => @makeActive()
    @on 'focusout', => @autosaveActiveItem()

  afterAttach: (onDom) ->
    if @focusOnAttach and onDom
      @focusOnAttach = null
      @focus()

    return if @attached
    @attached = true
    @trigger 'pane:attached', [this]

  makeActive: ->
    for pane in @getContainer().getPanes() when pane isnt this
      pane.makeInactive()
    wasActive = @isActive()
    @addClass('active')
    @trigger 'pane:became-active' unless wasActive

  makeInactive: ->
    @removeClass('active')

  isActive: ->
    @hasClass('active')

  getNextPane: ->
    panes = @getContainer()?.getPanes()
    return unless panes.length > 1
    nextIndex = (panes.indexOf(this) + 1) % panes.length
    panes[nextIndex]

  getItems: ->
    new Array(@items...)

  showNextItem: =>
    index = @getActiveItemIndex()
    if index < @items.length - 1
      @showItemAtIndex(index + 1)
    else
      @showItemAtIndex(0)

  showPreviousItem: =>
    index = @getActiveItemIndex()
    if index > 0
      @showItemAtIndex(index - 1)
    else
      @showItemAtIndex(@items.length - 1)

  getActiveItemIndex: ->
    @items.indexOf(@activeItem)

  showItemAtIndex: (index) ->
    @showItem(@itemAtIndex(index))

  itemAtIndex: (index) ->
    @items[index]

  showItem: (item) ->
    return if !item? or item is @activeItem

    if @activeItem
      @activeItem.off? 'title-changed', @activeItemTitleChanged
      @autosaveActiveItem()

    isFocused = @is(':has(:focus)')
    @addItem(item)
    item.on? 'title-changed', @activeItemTitleChanged
    view = @viewForItem(item)
    @itemViews.children().not(view).hide()
    @itemViews.append(view) unless view.parent().is(@itemViews)
    view.show()
    view.focus() if isFocused
    @activeItem = item
    @activeView = view
    @trigger 'pane:active-item-changed', [item]

  activeItemTitleChanged: =>
    @trigger 'pane:active-item-title-changed'

  addItem: (item) ->
    return if _.include(@items, item)
    index = @getActiveItemIndex() + 1
    @items.splice(index, 0, item)
    @getContainer().itemAdded(item)
    @trigger 'pane:item-added', [item, index]
    item

  destroyActiveItem: (promptToSave=true) =>
    @destroyItem(@activeItem, promptToSave)
    false

  destroyItem: (item, promptToSave=true) ->
    container = @getContainer()
    reallyDestroyItem = =>
      @removeItem(item)
      container.itemDestroyed(item)
      item.destroy?()

    @autosaveItem(item)

<<<<<<< HEAD
    if promptToSave && item.isModified?()
=======
    if item.shouldPromptToSave?()
>>>>>>> b2cb527f
      @promptToSaveItem(item, reallyDestroyItem)
    else
      reallyDestroyItem()

  destroyItems: ->
    @destroyItem(item) for item in @getItems()

  destroyInactiveItems: ->
    @destroyItem(item) for item in @getItems() when item isnt @activeItem

  promptToSaveItem: (item, nextAction, cancelAction) ->
    uri = item.getUri()
    atom.confirm(
      "'#{item.getTitle?() ? item.getUri()}' has changes, do you want to save them?"
      "Your changes will be lost if close this item without saving."
      "Save", => @saveItem(item, nextAction)
      "Cancel", cancelAction
      "Don't Save", nextAction
    )

  saveActiveItem: =>
    @saveItem(@activeItem)

  saveActiveItemAs: =>
    @saveItemAs(@activeItem)

  saveItem: (item, nextAction) ->
    if item.getUri?()
      item.save()
      nextAction?()
    else
      @saveItemAs(item, nextAction)

  saveItemAs: (item, nextAction) ->
    return unless item.saveAs?
    atom.showSaveDialog (path) =>
      if path
        item.saveAs(path)
        nextAction?()

  saveItems: =>
    @saveItem(item) for item in @getItems()

  autosaveActiveItem: ->
    @autosaveItem(@activeItem)

  autosaveItem: (item) ->
    @saveItem(item) if config.get('core.autosave') and item.getUri?()

  removeItem: (item) ->
    index = @items.indexOf(item)
    return if index == -1

    @showNextItem() if item is @activeItem and @items.length > 1
    _.remove(@items, item)
    @cleanupItemView(item)
    @trigger 'pane:item-removed', [item, index]

  moveItem: (item, newIndex) ->
    oldIndex = @items.indexOf(item)
    @items.splice(oldIndex, 1)
    @items.splice(newIndex, 0, item)
    @trigger 'pane:item-moved', [item, newIndex]

  moveItemToPane: (item, pane, index) ->
    @isMovingItem = true
    @removeItem(item)
    @isMovingItem = false
    pane.addItem(item, index)

  itemForUri: (uri) ->
    _.detect @items, (item) -> item.getUri?() is uri

  showItemForUri: (uri) ->
    @showItem(@itemForUri(uri))

  cleanupItemView: (item) ->
    if item instanceof $
      viewToRemove = item
    else
      viewClass = item.getViewClass()
      otherItemsForView = @items.filter (i) -> i.getViewClass?() is viewClass
      unless otherItemsForView.length
        viewToRemove = @viewsByClassName[viewClass.name]
        viewToRemove?.setModel(null)
        delete @viewsByClassName[viewClass.name]

    if @items.length > 0
      if @isMovingItem and item is viewToRemove
        viewToRemove?.detach()
      else
        viewToRemove?.remove()
    else
      viewToRemove?.detach() if @isMovingItem and item is viewToRemove
      @remove()

  viewForItem: (item) ->
    if item instanceof $
      item
    else
      viewClass = item.getViewClass()
      if view = @viewsByClassName[viewClass.name]
        view.setModel(item)
      else
        view = @viewsByClassName[viewClass.name] = new viewClass(item)
      view

  viewForActiveItem: ->
    @viewForItem(@activeItem)

  serialize: ->
    deserializer: "Pane"
    focused: @is(':has(:focus)')
    activeItemUri: @activeItem.getUri?() if typeof @activeItem.serialize is 'function'
    items: _.compact(@getItems().map (item) -> item.serialize?())

  adjustDimensions: -> # do nothing

  horizontalGridUnits: -> 1

  verticalGridUnits: -> 1

  splitUp: (items...) ->
    @split(items, 'column', 'before')

  splitDown: (items...) ->
    @split(items, 'column', 'after')

  splitLeft: (items...) ->
    @split(items, 'row', 'before')

  splitRight: (items...) ->
    @split(items, 'row', 'after')

  split: (items, axis, side) ->
    unless @parent().hasClass(axis)
      @buildPaneAxis(axis)
        .insertBefore(this)
        .append(@detach())

    items = [@copyActiveItem()] unless items.length
    pane = new Pane(items...)
    this[side](pane)
    @getContainer().adjustPaneDimensions()
    pane.focus()
    pane

  buildPaneAxis: (axis) ->
    switch axis
      when 'row' then new PaneRow
      when 'column' then new PaneColumn

  getContainer: ->
    @closest('#panes').view()

  copyActiveItem: ->
    deserialize(@activeItem.serialize())

  remove: (selector, keepData) ->
    return super if keepData

    # find parent elements before removing from dom
    container = @getContainer()
    parentAxis = @parent('.row, .column')

    if @is(':has(:focus)')
      container.focusNextPane() or rootView?.focus()
    else if @isActive()
      container.makeNextPaneActive()

    super

    if parentAxis.children().length == 1
      sibling = parentAxis.children()
      siblingFocused = sibling.is(':has(:focus)')
      sibling.detach()
      parentAxis.replaceWith(sibling)
      sibling.focus() if siblingFocused
    container.adjustPaneDimensions()
    container.trigger 'pane:removed', [this]

  beforeRemove: ->
    item.destroy?() for item in @getItems()<|MERGE_RESOLUTION|>--- conflicted
+++ resolved
@@ -148,11 +148,7 @@
 
     @autosaveItem(item)
 
-<<<<<<< HEAD
-    if promptToSave && item.isModified?()
-=======
     if item.shouldPromptToSave?()
->>>>>>> b2cb527f
       @promptToSaveItem(item, reallyDestroyItem)
     else
       reallyDestroyItem()
