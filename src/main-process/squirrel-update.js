--- conflicted
+++ resolved
@@ -1,4 +1,3 @@
-<<<<<<< HEAD
 let setxPath
 const fs = require('fs-plus')
 const path = require('path')
@@ -10,20 +9,6 @@
 const rootAtomFolder = path.resolve(appFolder, '..')
 const binFolder = path.join(rootAtomFolder, 'bin')
 const updateDotExe = path.join(rootAtomFolder, 'Update.exe')
-=======
-let setxPath;
-const fs = require('fs-plus');
-const path = require('path');
-const Spawner = require('./spawner');
-const WinShell = require('./win-shell');
-const WinPowerShell = require('./win-powershell');
-
-const appFolder = path.resolve(process.execPath, '..');
-const rootAtomFolder = path.resolve(appFolder, '..');
-const binFolder = path.join(rootAtomFolder, 'bin');
-const updateDotExe = path.join(rootAtomFolder, 'Update.exe');
-const exeName = path.basename(process.execPath);
->>>>>>> 1d9a4caf
 
 if (process.env.SystemRoot) {
   const system32Path = path.join(process.env.SystemRoot, 'System32');
@@ -50,7 +35,6 @@
   const apmCmdName = atomCmdName.replace('atom', 'apm')
 
   const installCommands = callback => {
-<<<<<<< HEAD
     const atomCommandPath = path.join(binFolder, atomCmdName)
     const relativeAtomPath = path.relative(binFolder, path.join(appFolder, 'resources', 'cli', 'atom.cmd'))
     const atomCommand = `@echo off\r\n"%~dp0\\${relativeAtomPath}" %*`
@@ -66,41 +50,6 @@
     const apmShCommandPath = path.join(binFolder, 'apm')
     const relativeApmShPath = path.relative(binFolder, path.join(appFolder, 'resources', 'cli', 'apm.sh'))
     const apmShCommand = `#!/bin/sh\r\n"$(dirname "$0")/${relativeApmShPath.replace(/\\/g, '/')}" "$@"`
-=======
-    const atomCommandPath = path.join(binFolder, 'atom.cmd');
-    const relativeAtomPath = path.relative(
-      binFolder,
-      path.join(appFolder, 'resources', 'cli', 'atom.cmd')
-    );
-    const atomCommand = `@echo off\r\n"%~dp0\\${relativeAtomPath}" %*`;
-
-    const atomShCommandPath = path.join(binFolder, 'atom');
-    const relativeAtomShPath = path.relative(
-      binFolder,
-      path.join(appFolder, 'resources', 'cli', 'atom.sh')
-    );
-    const atomShCommand = `#!/bin/sh\r\n"$(dirname "$0")/${relativeAtomShPath.replace(
-      /\\/g,
-      '/'
-    )}" "$@"\r\necho`;
-
-    const apmCommandPath = path.join(binFolder, 'apm.cmd');
-    const relativeApmPath = path.relative(
-      binFolder,
-      path.join(process.resourcesPath, 'app', 'apm', 'bin', 'apm.cmd')
-    );
-    const apmCommand = `@echo off\r\n"%~dp0\\${relativeApmPath}" %*`;
-
-    const apmShCommandPath = path.join(binFolder, 'apm');
-    const relativeApmShPath = path.relative(
-      binFolder,
-      path.join(appFolder, 'resources', 'cli', 'apm.sh')
-    );
-    const apmShCommand = `#!/bin/sh\r\n"$(dirname "$0")/${relativeApmShPath.replace(
-      /\\/g,
-      '/'
-    )}" "$@"`;
->>>>>>> 1d9a4caf
 
     fs.writeFile(atomCommandPath, atomCommand, () =>
       fs.writeFile(atomShCommandPath, atomShCommand, () =>
@@ -158,7 +107,6 @@
 
 // Create a desktop and start menu shortcut by using the command line API
 // provided by Squirrel's Update.exe
-<<<<<<< HEAD
 const createShortcuts = (exeName, locations, callback) =>
   spawnUpdate(['--createShortcut', exeName, '-l', locations.join(',')], callback)
 
@@ -168,20 +116,6 @@
   const homeDirectory = fs.getHomeDirectory()
   if (homeDirectory) {
     const desktopShortcutPath = path.join(homeDirectory, 'Desktop', `${appName}.lnk`)
-=======
-const createShortcuts = (locations, callback) =>
-  spawnUpdate(
-    ['--createShortcut', exeName, '-l', locations.join(',')],
-    callback
-  );
-
-// Update the desktop and start menu shortcuts by using the command line API
-// provided by Squirrel's Update.exe
-const updateShortcuts = callback => {
-  const homeDirectory = fs.getHomeDirectory();
-  if (homeDirectory) {
-    const desktopShortcutPath = path.join(homeDirectory, 'Desktop', 'Atom.lnk');
->>>>>>> 1d9a4caf
     // Check if the desktop shortcut has been previously deleted and
     // and keep it deleted if it was
     fs.exists(desktopShortcutPath, desktopShortcutExists => {
@@ -190,28 +124,16 @@
         locations.push('Desktop');
       }
 
-<<<<<<< HEAD
       createShortcuts(exeName, locations, callback)
     })
   } else {
     createShortcuts(exeName, ['Desktop', 'StartMenu'], callback)
-=======
-      createShortcuts(locations, callback);
-    });
-  } else {
-    createShortcuts(['Desktop', 'StartMenu'], callback);
->>>>>>> 1d9a4caf
   }
 };
 
 // Remove the desktop and start menu shortcuts by using the command line API
 // provided by Squirrel's Update.exe
-<<<<<<< HEAD
 const removeShortcuts = (exeName, callback) => spawnUpdate(['--removeShortcut', exeName], callback)
-=======
-const removeShortcuts = callback =>
-  spawnUpdate(['--removeShortcut', exeName], callback);
->>>>>>> 1d9a4caf
 
 exports.spawn = spawnUpdate;
 
@@ -219,39 +141,18 @@
 exports.existsSync = () => fs.existsSync(updateDotExe);
 
 // Restart Atom using the version pointed to by the atom.cmd shim
-<<<<<<< HEAD
 exports.restartAtom = (app) => {
   let args
   const exeName = getExeName(app)
   const atomCmdName = exeName.replace('.exe', '.cmd')
-=======
-exports.restartAtom = app => {
-  let args;
->>>>>>> 1d9a4caf
   if (global.atomApplication && global.atomApplication.lastFocusedWindow) {
     const { projectPath } = global.atomApplication.lastFocusedWindow;
     if (projectPath) args = [projectPath];
   }
-<<<<<<< HEAD
   app.once('will-quit', () => Spawner.spawn(path.join(binFolder, atomCmdName), args))
   app.quit()
 }
 
-=======
-  app.once('will-quit', () =>
-    Spawner.spawn(path.join(binFolder, 'atom.cmd'), args)
-  );
-  app.quit();
-};
-
-const updateContextMenus = callback =>
-  WinShell.fileContextMenu.update(() =>
-    WinShell.folderContextMenu.update(() =>
-      WinShell.folderBackgroundContextMenu.update(() => callback())
-    )
-  );
-
->>>>>>> 1d9a4caf
 // Handle squirrel events denoted by --squirrel-* command line arguments.
 exports.handleStartupEvent = (app, squirrelCommand) => {
   const exeName = getExeName(app)
@@ -273,19 +174,7 @@
     case '--squirrel-uninstall':
       removeShortcuts(exeName, () =>
         removeCommandsFromPath(() =>
-<<<<<<< HEAD
           WinShell.deregisterShellIntegration(app.getName(), () => app.quit())
-=======
-          WinShell.fileHandler.deregister(() =>
-            WinShell.fileContextMenu.deregister(() =>
-              WinShell.folderContextMenu.deregister(() =>
-                WinShell.folderBackgroundContextMenu.deregister(() =>
-                  app.quit()
-                )
-              )
-            )
-          )
->>>>>>> 1d9a4caf
         )
       );
       return true;
