--- conflicted
+++ resolved
@@ -222,7 +222,6 @@
     template.forEach(item => {
       if (item.metadata == null) item.metadata = {};
       if (item.command) {
-<<<<<<< HEAD
         const keystrokes = keystrokesByCommand[item.command]
         if (keystrokes && keystrokes.length > 0) {
           const keystroke = keystrokes[0]
@@ -236,14 +235,6 @@
           }
         }
         item.click = () => global.atomApplication.sendCommand(item.command, item.commandDetail)
-=======
-        item.accelerator = this.acceleratorForCommand(
-          item.command,
-          keystrokesByCommand
-        );
-        item.click = () =>
-          global.atomApplication.sendCommand(item.command, item.commandDetail);
->>>>>>> 1d9a4caf
         if (!/^application:/.test(item.command)) {
           item.metadata.windowSpecific = true;
         }
@@ -253,22 +244,4 @@
     });
     return template;
   }
-<<<<<<< HEAD
-}
-=======
-
-  // Determine the accelerator for a given command.
-  //
-  // command - The name of the command.
-  // keystrokesByCommand - An Object where the keys are commands and the values
-  //                       are Arrays containing the keystroke.
-  //
-  // Returns a String containing the keystroke in a format that can be interpreted
-  //   by Electron to provide nice icons where available.
-  acceleratorForCommand(command, keystrokesByCommand) {
-    const firstKeystroke =
-      keystrokesByCommand[command] && keystrokesByCommand[command][0];
-    return MenuHelpers.acceleratorForKeystroke(firstKeystroke);
-  }
-};
->>>>>>> 1d9a4caf
+}