AtomWindow = require './atom-window'
BrowserWindow = require 'browser-window'
Menu = require 'menu'
autoUpdater = require 'auto-updater'
app = require 'app'
ipc = require 'ipc'
dialog = require 'dialog'
fs = require 'fs'
path = require 'path'
net = require 'net'
url = require 'url'

socketPath = '/tmp/atom.sock'

module.exports =
class AtomApplication
  @open: (options) ->
    createAtomApplication = -> new AtomApplication(options)

    # FIXME: Sometimes when socketPath doesn't exist, net.connect would strangely
    # take a few seconds to trigger 'error' event, it could be a bug of node
    # or atom-shell, before it's fixed we check the existence of socketPath to
    # speedup startup.
    if not fs.existsSync socketPath
      createAtomApplication()
      return

    client = net.connect {path: socketPath}, ->
      client.write JSON.stringify(options), ->
        client.end()
        app.terminate()

    client.on 'error', createAtomApplication

  windows: null
  menu: null
  resourcePath: null
  installUpdate: null
  version: null

<<<<<<< HEAD
  constructor: ({@resourcePath, pathsToOpen, @version, test, pidToKillWhenClosed, @devMode, newWindow}) ->
=======
  constructor: ({@resourcePath, pathsToOpen, urlsToOpen, @version, test, pidToKillWhenClosed, @devMode, newWindow}) ->
>>>>>>> fe010ecc
    global.atomApplication = this

    @pidsToOpenWindows = {}
    @pathsToOpen ?= []
    @windows = []

    @listenForArgumentsFromNewProcess()
    @setupJavaScriptArguments()
    @buildApplicationMenu()
    @handleEvents()

    @checkForUpdates()

    if test
      @runSpecs({exitWhenDone: true, @resourcePath})
    else if pathsToOpen.length > 0
      @openPaths({pathsToOpen, pidToKillWhenClosed, newWindow, @devMode})
<<<<<<< HEAD
=======
    else if urlsToOpen.length > 0
      @openUrl(urlToOpen) for urlToOpen in urlsToOpen
>>>>>>> fe010ecc
    else
      # Always open a editor window if this is the first instance of Atom.
      @openPath({pidToKillWhenClosed, newWindow, @devMode})

  removeWindow: (window) ->
    @windows.splice @windows.indexOf(window), 1

  addWindow: (window) ->
    @windows.push window

  listenForArgumentsFromNewProcess: ->
    fs.unlinkSync socketPath if fs.existsSync(socketPath)
    server = net.createServer (connection) =>
      connection.on 'data', (data) =>
        {pathsToOpen, pidToKillWhenClosed, newWindow} = JSON.parse(data)
        @openPaths({pathsToOpen, pidToKillWhenClosed, newWindow})

    server.listen socketPath
    server.on 'error', (error) -> console.error 'Application server failed', error

  setupJavaScriptArguments: ->
    app.commandLine.appendSwitch 'js-flags', '--harmony_collections'

  checkForUpdates: ->
    versionIsSha = /\w{7}/.test @version

    if versionIsSha
      autoUpdater.setAutomaticallyDownloadsUpdates false
      autoUpdater.setAutomaticallyChecksForUpdates false
    else
      autoUpdater.setAutomaticallyDownloadsUpdates true
      autoUpdater.setAutomaticallyChecksForUpdates true
      autoUpdater.checkForUpdatesInBackground()

  buildApplicationMenu: (version, continueUpdate) ->
    menus = []
    menus.push
      label: 'Atom'
      submenu: [
        { label: 'About Atom', selector: 'orderFrontStandardAboutPanel:' }
        { type: 'separator' }
        { label: 'Preferences...', accelerator: 'Command+,', click: => @sendCommand('window:open-settings') }
        { type: 'separator' }
        { label: 'Hide Atom', accelerator: 'Command+H', selector: 'hide:' }
        { label: 'Hide Others', accelerator: 'Command+Shift+H', selector: 'hideOtherApplications:' }
        { label: 'Show All', selector: 'unhideAllApplications:' }
        { type: 'separator' }
        {
          label: 'Run Specs'
          accelerator: 'Command+MacCtrl+Alt+S'
          click: =>
            @runSpecs(exitWhenDone: false, resourcePath: global.devResourcePath)
        }
        { type: 'separator' }
        { label: 'Quit', accelerator: 'Command+Q', click: -> app.quit() }
      ]

    menus[0].submenu[1..0] =
      if version
        label: "Update to #{version}"
        click: continueUpdate
      else
        label: "Version #{@version}"
        enabled: false

    if @devMode
      menus.push
        label: '\uD83D\uDC80' # Skull emoji
        submenu: [ { label: 'In Development Mode', enabled: false } ]

    menus.push
      label: 'File'
      submenu: [
        { label: 'New Window', accelerator: 'Command+Shift+N', click: => @openPath() }
        { label: 'Open...', accelerator: 'Command+O', click: => @promptForPath() }
        { label: 'Open In Dev Mode...', accelerator: 'Command+Shift+O', click: => @promptForPath(devMode: true) }
      ]

    menus.push
      label: 'Edit'
      submenu:[
        { label: 'Undo', accelerator: 'Command+Z', selector: 'undo:' }
        { label: 'Redo', accelerator: 'Command+Shift+Z', selector: 'redo:' }
        { type: 'separator' }
        { label: 'Cut', accelerator: 'Command+X', selector: 'cut:' }
        { label: 'Copy', accelerator: 'Command+C', selector: 'copy:' }
        { label: 'Paste', accelerator: 'Command+V', selector: 'paste:' }
        { label: 'Select All', accelerator: 'Command+A', selector: 'selectAll:' }
      ]

    menus.push
      label: 'View'
      submenu:[
        { label: 'Reload', accelerator: 'Command+R', click: => BrowserWindow.getFocusedWindow()?.restart() }
        { label: 'Toggle Full Screen', accelerator: 'Command+MacCtrl+F', click: => BrowserWindow.getFocusedWindow()?.setFullScreen(!BrowserWindow.getFocusedWindow().isFullScreen()) }
        { label: 'Toggle Developer Tools', accelerator: 'Alt+Command+I', click: => BrowserWindow.getFocusedWindow()?.toggleDevTools() }
      ]

    menus.push
      label: 'Window'
      submenu: [
        { label: 'Minimize', accelerator: 'Command+M', selector: 'performMiniaturize:' }
        { label: 'Zoom', accelerator: 'Alt+Command+MacCtrl+M', selector: 'zoom:' }
        { label: 'Close', accelerator: 'Command+W', selector: 'performClose:' }
        { type: 'separator' }
        { label: 'Bring All to Front', selector: 'arrangeInFront:' }
      ]

    @menu = Menu.buildFromTemplate menus
    Menu.setApplicationMenu @menu

  handleEvents: ->
    # Clean the socket file when quit normally.
    app.on 'will-quit', =>
      fs.unlinkSync socketPath if fs.existsSync(socketPath)

    app.on 'open-file', (event, pathToOpen) =>
      event.preventDefault()
      @openPath({pathToOpen})

    app.on 'open-url', (event, urlToOpen) =>
      event.preventDefault()
      @openUrl(urlToOpen)

    autoUpdater.on 'ready-for-update-on-quit', (event, version, quitAndUpdate) =>
      event.preventDefault()
      @installUpdate = quitAndUpdate
      @buildApplicationMenu version, quitAndUpdate

    ipc.on 'open', (processId, routingId, pathsToOpen) =>
      if pathsToOpen?.length > 0
        @openPaths({pathsToOpen})
      else
        @promptForPath()

    ipc.on 'open-window', (processId, routingId, windowSettings) ->
      new AtomWindow(windowSettings)

    ipc.on 'open-dev', (processId, routingId, pathsToOpen) =>
      if pathsToOpen?.length > 0
        @openPaths({pathsToOpen, devMode: true})
      else
        @promptForPath(devMode: true)

    ipc.on 'new-window', =>
      @openPath()

    ipc.on 'install-update', =>
      @installUpdate?()

    ipc.on 'get-version', (event) =>
      event.result = @version

  sendCommand: (command, args...) ->
    for atomWindow in @windows when atomWindow.isFocused()
      atomWindow.sendCommand(command, args...)

  windowForPath: (pathToOpen) ->
    for atomWindow in @windows
      return atomWindow if atomWindow.containsPath(pathToOpen)

  openPaths: ({pathsToOpen, pidToKillWhenClosed, newWindow, devMode}) ->
    @openPath({pathToOpen, pidToKillWhenClosed, newWindow, devMode}) for pathToOpen in pathsToOpen ? []

  openPath: ({pathToOpen, pidToKillWhenClosed, newWindow, devMode}={}) ->
    unless devMode
      existingWindow = @windowForPath(pathToOpen) unless pidToKillWhenClosed or newWindow
    if existingWindow
      openedWindow = existingWindow
      openedWindow.openPath(pathToOpen)
    else
      bootstrapScript = 'window-bootstrap'
      if devMode
        resourcePath = global.devResourcePath
      else
        resourcePath = @resourcePath
      openedWindow = new AtomWindow({pathToOpen, bootstrapScript, resourcePath, devMode})

    if pidToKillWhenClosed?
      @pidsToOpenWindows[pidToKillWhenClosed] = openedWindow

    openedWindow.browserWindow.on 'destroyed', =>
      for pid, trackedWindow of @pidsToOpenWindows when trackedWindow is openedWindow
        try
          process.kill(pid)
        catch error
          if error.code isnt 'ESRCH'
            console.log("Killing process #{pid} failed: #{error.code}")
        delete @pidsToOpenWindows[pid]

  openUrl: (urlToOpen) ->
    parsedUrl = url.parse(urlToOpen)
    if parsedUrl.host is 'session'
      sessionId = parsedUrl.path.split('/')[1]
      console.log "Joining session #{sessionId}"
      if sessionId
        bootstrapScript = 'collaboration/lib/bootstrap'
        new AtomWindow({bootstrapScript, @resourcePath, sessionId, @devMode})
    else
      console.log "Opening unknown url #{urlToOpen}"

  runSpecs: ({exitWhenDone, resourcePath}) ->
    if resourcePath isnt @resourcePath and not fs.existsSync(resourcePath)
      resourcePath = @resourcePath

    bootstrapScript = 'spec-bootstrap'
    isSpec = true
    devMode = true
    new AtomWindow({bootstrapScript, resourcePath, exitWhenDone, isSpec, devMode})

  promptForPath: ({devMode}={}) ->
    pathsToOpen = dialog.showOpenDialog title: 'Open', properties: ['openFile', 'openDirectory', 'multiSelections', 'createDirectory']
    @openPaths({pathsToOpen, devMode})<|MERGE_RESOLUTION|>--- conflicted
+++ resolved
@@ -38,11 +38,7 @@
   installUpdate: null
   version: null
 
-<<<<<<< HEAD
-  constructor: ({@resourcePath, pathsToOpen, @version, test, pidToKillWhenClosed, @devMode, newWindow}) ->
-=======
   constructor: ({@resourcePath, pathsToOpen, urlsToOpen, @version, test, pidToKillWhenClosed, @devMode, newWindow}) ->
->>>>>>> fe010ecc
     global.atomApplication = this
 
     @pidsToOpenWindows = {}
@@ -60,11 +56,8 @@
       @runSpecs({exitWhenDone: true, @resourcePath})
     else if pathsToOpen.length > 0
       @openPaths({pathsToOpen, pidToKillWhenClosed, newWindow, @devMode})
-<<<<<<< HEAD
-=======
     else if urlsToOpen.length > 0
       @openUrl(urlToOpen) for urlToOpen in urlsToOpen
->>>>>>> fe010ecc
     else
       # Always open a editor window if this is the first instance of Atom.
       @openPath({pidToKillWhenClosed, newWindow, @devMode})
