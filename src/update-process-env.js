const fs = require('fs');
const childProcess = require('child_process');

const ENVIRONMENT_VARIABLES_TO_PRESERVE = new Set([
  'NODE_ENV',
  'NODE_PATH',
  'ATOM_HOME',
  'ATOM_DISABLE_SHELLING_OUT_FOR_ENVIRONMENT'
]);

const PLATFORMS_KNOWN_TO_WORK = new Set(['darwin', 'linux']);

<<<<<<< HEAD
// Shell command that returns env var=value lines separated by \0s so that
// newlines are handled properly. Note: need to use %c to inject the \0s
// to work with some non GNU awks.
const ENV_COMMAND = 'command awk \'BEGIN{for(v in ENVIRON) printf("%s=%s%c", v, ENVIRON[v], 0)}\''

async function updateProcessEnv (launchEnv) {
  let envToAssign
=======
async function updateProcessEnv(launchEnv) {
  let envToAssign;
>>>>>>> 779a9ca9
  if (launchEnv) {
    if (shouldGetEnvFromShell(launchEnv)) {
      envToAssign = await getEnvFromShell(launchEnv);
    } else if (launchEnv.PWD || launchEnv.PROMPT || launchEnv.PSModulePath) {
      envToAssign = launchEnv;
    }
  }

  if (envToAssign) {
    for (let key in process.env) {
      if (!ENVIRONMENT_VARIABLES_TO_PRESERVE.has(key)) {
        delete process.env[key];
      }
    }

    for (let key in envToAssign) {
      if (
        !ENVIRONMENT_VARIABLES_TO_PRESERVE.has(key) ||
        (!process.env[key] && envToAssign[key])
      ) {
        process.env[key] = envToAssign[key];
      }
    }

    if (envToAssign.ATOM_HOME && fs.existsSync(envToAssign.ATOM_HOME)) {
      process.env.ATOM_HOME = envToAssign.ATOM_HOME;
    }
  }
}

function shouldGetEnvFromShell(env) {
  if (!PLATFORMS_KNOWN_TO_WORK.has(process.platform)) {
    return false;
  }

  if (!env || !env.SHELL || env.SHELL.trim() === '') {
    return false;
  }

  const disableSellingOut =
    env.ATOM_DISABLE_SHELLING_OUT_FOR_ENVIRONMENT ||
    process.env.ATOM_DISABLE_SHELLING_OUT_FOR_ENVIRONMENT;

  if (disableSellingOut === 'true') {
    return false;
  }

  return true;
}

async function getEnvFromShell(env) {
  let { stdout, error } = await new Promise(resolve => {
    let child;
    let error;
    let stdout = '';
    let done = false;
    const cleanup = () => {
      if (!done && child) {
        child.kill();
        done = true;
      }
    };
    process.once('exit', cleanup);
    setTimeout(() => {
<<<<<<< HEAD
      cleanup()
    }, 5000)
    child = childProcess.spawn(env.SHELL, ['-ilc', ENV_COMMAND], {encoding: 'utf8', detached: true, stdio: ['ignore', 'pipe', process.stderr]})
    const buffers = []
    child.on('error', (e) => {
      done = true
      error = e
    })
    child.stdout.on('data', (data) => {
      buffers.push(data)
    })
=======
      cleanup();
    }, 5000);
    child = childProcess.spawn(env.SHELL, ['-ilc', 'command env'], {
      encoding: 'utf8',
      detached: true,
      stdio: ['ignore', 'pipe', process.stderr]
    });
    const buffers = [];
    child.on('error', e => {
      done = true;
      error = e;
    });
    child.stdout.on('data', data => {
      buffers.push(data);
    });
>>>>>>> 779a9ca9
    child.on('close', (code, signal) => {
      done = true;
      process.removeListener('exit', cleanup);
      if (buffers.length) {
        stdout = Buffer.concat(buffers).toString('utf8');
      }

      resolve({ stdout, error });
    });
  });

  if (error) {
    if (error.handle) {
      error.handle();
    }
<<<<<<< HEAD
    console.log('warning: ' + env.SHELL + ' -ilc "' + ENV_COMMAND + '" failed with signal (' + error.signal + ')')
    console.log(error)
=======
    console.log(
      'warning: ' +
        env.SHELL +
        ' -ilc "command env" failed with signal (' +
        error.signal +
        ')'
    );
    console.log(error);
>>>>>>> 779a9ca9
  }

  if (!stdout || stdout.trim() === '') {
    return null;
  }

<<<<<<< HEAD
  let result = {}
  for (let line of stdout.split('\0')) {
    if (line.includes('=')) {
      let components = line.split('=')
      let key = components.shift()
      let value = components.join('=')
      result[key] = value
=======
  let result = {};
  let skip = false;
  for (let line of stdout.split('\n')) {
    // start of shell function definition: skip full definition
    if (line.includes('=() {')) {
      skip = true;
    }
    if (!skip && line.includes('=')) {
      let components = line.split('=');
      let key = components.shift();
      let value = components.join('=');
      result[key] = value;
    }
    // end of shell function definition
    if (line === '}') {
      skip = false;
>>>>>>> 779a9ca9
    }
  }
  return result;
}

module.exports = { updateProcessEnv, shouldGetEnvFromShell };<|MERGE_RESOLUTION|>--- conflicted
+++ resolved
@@ -10,18 +10,14 @@
 
 const PLATFORMS_KNOWN_TO_WORK = new Set(['darwin', 'linux']);
 
-<<<<<<< HEAD
+
 // Shell command that returns env var=value lines separated by \0s so that
 // newlines are handled properly. Note: need to use %c to inject the \0s
 // to work with some non GNU awks.
 const ENV_COMMAND = 'command awk \'BEGIN{for(v in ENVIRON) printf("%s=%s%c", v, ENVIRON[v], 0)}\''
 
-async function updateProcessEnv (launchEnv) {
-  let envToAssign
-=======
 async function updateProcessEnv(launchEnv) {
   let envToAssign;
->>>>>>> 779a9ca9
   if (launchEnv) {
     if (shouldGetEnvFromShell(launchEnv)) {
       envToAssign = await getEnvFromShell(launchEnv);
@@ -86,22 +82,9 @@
     };
     process.once('exit', cleanup);
     setTimeout(() => {
-<<<<<<< HEAD
-      cleanup()
-    }, 5000)
-    child = childProcess.spawn(env.SHELL, ['-ilc', ENV_COMMAND], {encoding: 'utf8', detached: true, stdio: ['ignore', 'pipe', process.stderr]})
-    const buffers = []
-    child.on('error', (e) => {
-      done = true
-      error = e
-    })
-    child.stdout.on('data', (data) => {
-      buffers.push(data)
-    })
-=======
       cleanup();
     }, 5000);
-    child = childProcess.spawn(env.SHELL, ['-ilc', 'command env'], {
+    child = childProcess.spawn(env.SHELL, ['-ilc', ENV_COMMAND], {
       encoding: 'utf8',
       detached: true,
       stdio: ['ignore', 'pipe', process.stderr]
@@ -114,7 +97,6 @@
     child.stdout.on('data', data => {
       buffers.push(data);
     });
->>>>>>> 779a9ca9
     child.on('close', (code, signal) => {
       done = true;
       process.removeListener('exit', cleanup);
@@ -130,26 +112,20 @@
     if (error.handle) {
       error.handle();
     }
-<<<<<<< HEAD
-    console.log('warning: ' + env.SHELL + ' -ilc "' + ENV_COMMAND + '" failed with signal (' + error.signal + ')')
-    console.log(error)
-=======
     console.log(
       'warning: ' +
         env.SHELL +
-        ' -ilc "command env" failed with signal (' +
+        ' -ilc "' + ENV_COMMAND + '" failed with signal (' +
         error.signal +
         ')'
     );
     console.log(error);
->>>>>>> 779a9ca9
   }
 
   if (!stdout || stdout.trim() === '') {
     return null;
   }
 
-<<<<<<< HEAD
   let result = {}
   for (let line of stdout.split('\0')) {
     if (line.includes('=')) {
@@ -157,24 +133,6 @@
       let key = components.shift()
       let value = components.join('=')
       result[key] = value
-=======
-  let result = {};
-  let skip = false;
-  for (let line of stdout.split('\n')) {
-    // start of shell function definition: skip full definition
-    if (line.includes('=() {')) {
-      skip = true;
-    }
-    if (!skip && line.includes('=')) {
-      let components = line.split('=');
-      let key = components.shift();
-      let value = components.join('=');
-      result[key] = value;
-    }
-    // end of shell function definition
-    if (line === '}') {
-      skip = false;
->>>>>>> 779a9ca9
     }
   }
   return result;
