--- conflicted
+++ resolved
@@ -109,16 +109,11 @@
     }
     const cp = childProcess.spawn(executablePath, testArguments)
     let stderrOutput = ''
-<<<<<<< HEAD
     cp.stderr.on('data', data => { stderrOutput += data })
-    cp.on('error', error => { callback(error) })
-=======
-    cp.stderr.on('data', data => stderrOutput += data)
     cp.on('error', error => {
       finalize()
       callback(error)
     })
->>>>>>> a40ab081
     cp.on('close', exitCode => {
       if (exitCode !== 0) {
         console.log(`Package tests failed for ${packageName}:`.red)
