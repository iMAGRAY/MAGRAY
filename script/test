--- conflicted
+++ resolved
@@ -158,10 +158,7 @@
     case 'linux':
       return [runCoreMainProcessTests]
     default:
-<<<<<<< HEAD
-=======
       console.log(`Unrecognized platform: ${platform}`)
->>>>>>> fc53b218
       return []
   }
 }
