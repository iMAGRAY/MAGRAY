'use strict'

const fs = require('fs-extra')
const handleTilde = require('./handle-tilde')
const path = require('path')
const runas = require('runas')
const template = require('lodash.template')

const CONFIG = require('../config')

module.exports = function (packagedAppPath, installDir) {
  const packagedAppFileName = path.basename(packagedAppPath)
  if (process.platform === 'darwin') {
    const installPrefix = installDir !== '' ? handleTilde(installDir) : path.join(path.sep, 'Applications')
    const installationDirPath = path.join(installPrefix, packagedAppFileName)
    if (fs.existsSync(installationDirPath)) {
      console.log(`Removing previously installed "${packagedAppFileName}" at "${installationDirPath}"`)
      fs.removeSync(installationDirPath)
    }
    console.log(`Installing "${packagedAppPath}" at "${installationDirPath}"`)
    fs.copySync(packagedAppPath, installationDirPath)
  } else if (process.platform === 'win32') {
    const installPrefix = installDir !== '' ? installDir : process.env.LOCALAPPDATA
    const installationDirPath = path.join(installPrefix, packagedAppFileName, 'app-dev')
    try {
      if (fs.existsSync(installationDirPath)) {
        console.log(`Removing previously installed "${packagedAppFileName}" at "${installationDirPath}"`)
        fs.removeSync(installationDirPath)
      }
      console.log(`Installing "${packagedAppPath}" at "${installationDirPath}"`)
      fs.copySync(packagedAppPath, installationDirPath)
    } catch (e) {
      console.log(`Administrator elevation required to install into "${installationDirPath}"`)
      const copyScriptPath = path.join(CONFIG.repositoryRootPath, 'script', 'copy-folder.cmd')
      const exitCode = runas('cmd', ['/c', copyScriptPath, packagedAppPath, installationDirPath], {admin: true})
      if (exitCode !== 0) {
        throw new Error(`Installation failed. "${copyScriptPath}" exited with status: ${exitCode}`)
      }
    }
  } else {
    const atomExecutableName = CONFIG.channel === 'beta' ? 'atom-beta' : 'atom'
    const apmExecutableName = CONFIG.channel === 'beta' ? 'apm-beta' : 'apm'
    const appName = CONFIG.channel === 'beta' ? 'Atom Beta' : 'Atom'
    const appDescription = CONFIG.appMetadata.description
    const prefixDirPath = installDir !== '' ? handleTilde(installDir) : path.join('/usr', 'local')
    const shareDirPath = path.join(prefixDirPath, 'share')
    const installationDirPath = path.join(shareDirPath, atomExecutableName)
    const applicationsDirPath = path.join(shareDirPath, 'applications')
    const desktopEntryPath = path.join(applicationsDirPath, `${atomExecutableName}.desktop`)
    const binDirPath = path.join(prefixDirPath, 'bin')
    const atomBinDestinationPath = path.join(binDirPath, atomExecutableName)
    const apmBinDestinationPath = path.join(binDirPath, apmExecutableName)

    fs.mkdirpSync(applicationsDirPath)
    fs.mkdirpSync(binDirPath)

    if (fs.existsSync(installationDirPath)) {
      console.log(`Removing previously installed "${packagedAppFileName}" at "${installationDirPath}"`)
      fs.removeSync(installationDirPath)
    }
    console.log(`Installing "${packagedAppFileName}" at "${installationDirPath}"`)
    fs.copySync(packagedAppPath, installationDirPath)

    if (fs.existsSync(desktopEntryPath)) {
      console.log(`Removing existing desktop entry file at "${desktopEntryPath}"`)
      fs.removeSync(desktopEntryPath)
    }
    console.log(`Writing desktop entry file at "${desktopEntryPath}"`)
    const iconPath = path.join(CONFIG.repositoryRootPath, 'resources', 'app-icons', CONFIG.channel, 'png', '1024.png')
    const desktopEntryTemplate = fs.readFileSync(path.join(CONFIG.repositoryRootPath, 'resources', 'linux', 'atom.desktop.in'))
    const desktopEntryContents = template(desktopEntryTemplate)({
<<<<<<< HEAD
      appName,
      appFileName: atomExecutableName,
      description: appDescription,
      installDir: '/usr',
      iconPath
=======
      appName, appFileName: atomExecutableName, description: appDescription,
      installDir: prefixDirPath, iconPath
>>>>>>> a40ab081
    })
    fs.writeFileSync(desktopEntryPath, desktopEntryContents)

    if (fs.existsSync(atomBinDestinationPath)) {
      console.log(`Removing existing executable at "${atomBinDestinationPath}"`)
      fs.removeSync(atomBinDestinationPath)
    }
    console.log(`Copying atom.sh to "${atomBinDestinationPath}"`)
    fs.copySync(path.join(CONFIG.repositoryRootPath, 'atom.sh'), atomBinDestinationPath)

    try {
      fs.lstatSync(apmBinDestinationPath)
      console.log(`Removing existing executable at "${apmBinDestinationPath}"`)
      fs.removeSync(apmBinDestinationPath)
    } catch (e) { }
    console.log(`Symlinking apm to "${apmBinDestinationPath}"`)
    fs.symlinkSync(path.join('..', 'share', atomExecutableName, 'resources', 'app', 'apm', 'node_modules', '.bin', 'apm'), apmBinDestinationPath)

    console.log(`Changing permissions to 755 for "${installationDirPath}"`)
    fs.chmodSync(installationDirPath, '755')
  }
}<|MERGE_RESOLUTION|>--- conflicted
+++ resolved
@@ -69,16 +69,11 @@
     const iconPath = path.join(CONFIG.repositoryRootPath, 'resources', 'app-icons', CONFIG.channel, 'png', '1024.png')
     const desktopEntryTemplate = fs.readFileSync(path.join(CONFIG.repositoryRootPath, 'resources', 'linux', 'atom.desktop.in'))
     const desktopEntryContents = template(desktopEntryTemplate)({
-<<<<<<< HEAD
       appName,
       appFileName: atomExecutableName,
       description: appDescription,
-      installDir: '/usr',
+      installDir: prefixDirPath,
       iconPath
-=======
-      appName, appFileName: atomExecutableName, description: appDescription,
-      installDir: prefixDirPath, iconPath
->>>>>>> a40ab081
     })
     fs.writeFileSync(desktopEntryPath, desktopEntryContents)
 
