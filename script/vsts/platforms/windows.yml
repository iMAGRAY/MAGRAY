--- conflicted
+++ resolved
@@ -70,12 +70,8 @@
           BUILD_ARCH: $(buildArch)
           CI: true
           CI_PROVIDER: VSTS
-<<<<<<< HEAD
           NPM_BIN_PATH: "D:\\a\\_tool\\node\\12.13.1\\x64\\npm.cmd"
           npm_config_build_from_source: true
-=======
-          NPM_BIN_PATH: "C:\\hostedtoolcache\\windows\\node\\10.2.1\\x64\\npm.cmd"
->>>>>>> 97565c62
         displayName: Bootstrap build environment
         condition: ne(variables['CacheRestored'], 'true')
 
