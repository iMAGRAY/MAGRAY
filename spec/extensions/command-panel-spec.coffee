RootView = require 'root-view'
CommandPanel = require 'command-panel'

describe "CommandPanel", ->
  [rootView, editor, buffer, commandPanel] = []

  beforeEach ->
    rootView = new RootView
    rootView.open(require.resolve 'fixtures/sample.js')
    rootView.enableKeymap()
    editor = rootView.getActiveEditor()
    buffer = editor.activeEditSession.buffer
    commandPanel = requireExtension('command-panel')

  afterEach ->
    rootView.deactivate()

  describe "serialization", ->
    it "preserves the command panel's mini editor text and visibility across reloads", ->
      rootView.trigger 'command-panel:toggle'
      commandPanel.miniEditor.insertText 'abc'
      newRootView = RootView.deserialize(rootView.serialize())

      commandPanel = newRootView.activateExtension(CommandPanel)
      expect(newRootView.find('.command-panel')).toExist()
      expect(commandPanel.miniEditor.getText()).toBe 'abc'

      newRootView.remove()

  describe "when toggle-command-panel is triggered on the root view", ->
    it "toggles the command panel", ->
      rootView.attachToDom()
      expect(rootView.find('.command-panel')).not.toExist()
      expect(rootView.getActiveEditor().isFocused).toBeTruthy()
      expect(commandPanel.miniEditor.isFocused).toBeFalsy()

      rootView.trigger 'command-panel:toggle'
      expect(rootView.find('.command-panel').view()).toBe commandPanel
      expect(commandPanel.miniEditor.isFocused).toBeTruthy()
      commandPanel.miniEditor.insertText 's/war/peace/g'

      rootView.trigger 'command-panel:toggle'
      expect(rootView.find('.command-panel')).not.toExist()
      expect(rootView.getActiveEditor().isFocused).toBeTruthy()
      expect(commandPanel.miniEditor.isFocused).toBeFalsy()

      rootView.trigger 'command-panel:toggle'
      expect(rootView.find('.command-panel').view()).toBe commandPanel
      expect(commandPanel.miniEditor.isFocused).toBeTruthy()
      expect(commandPanel.miniEditor.getText()).toBe ''
      expect(commandPanel.miniEditor.getCursorScreenPosition()).toEqual [0, 0]

  describe "when command-panel:repeat-relative-address is triggered on the root view", ->
    it "repeats the last search command if there is one", ->
      rootView.trigger 'command-panel:repeat-relative-address'

      editor.setCursorScreenPosition([4, 0])

      commandPanel.execute("/current")
      expect(editor.getSelection().getBufferRange()).toEqual [[5,6], [5,13]]

      rootView.trigger 'command-panel:repeat-relative-address'
      expect(editor.getSelection().getBufferRange()).toEqual [[6,6], [6,13]]

      commandPanel.execute('s/r/R/g')

      rootView.trigger 'command-panel:repeat-relative-address'
      expect(editor.getSelection().getBufferRange()).toEqual [[6,34], [6,41]]

      commandPanel.execute('0')
      commandPanel.execute('/sort/ s/r/R/') # this contains a substitution... won't be repeated

      rootView.trigger 'command-panel:repeat-relative-address'
      expect(editor.getSelection().getBufferRange()).toEqual [[3,31], [3,38]]

  describe "when command-pane:repeat-relative-address-in-reverse is triggered on the root view", ->
    it "it repeats the last relative address in the reverse direction", ->
      rootView.trigger 'command-panel:repeat-relative-address-in-reverse'

      editor.setCursorScreenPosition([6, 0])

      commandPanel.execute("/current")
      expect(editor.getSelection().getBufferRange()).toEqual [[6,6], [6,13]]

      rootView.trigger 'command-panel:repeat-relative-address-in-reverse'
      expect(editor.getSelection().getBufferRange()).toEqual [[5,6], [5,13]]

  describe "when command-panel:set-selection-as-regex-address is triggered on the root view", ->
    it "sets the @lastRelativeAddress to a RegexAddress of the current selection", ->
      rootView.open(require.resolve('fixtures/sample.js'))
      rootView.getActiveEditor().setSelectedBufferRange([[1,21],[1,28]])

      commandInterpreter = commandPanel.commandInterpreter
      expect(commandInterpreter.lastRelativeAddress).toBeUndefined()
      rootView.trigger 'command-panel:set-selection-as-regex-address'
      expect(commandInterpreter.lastRelativeAddress.subcommands.length).toBe 1
      expect(commandInterpreter.lastRelativeAddress.subcommands[0].regex.toString()).toEqual "/\\(items\\)/"

  describe "when command-panel:find-in-file is triggered on an editor", ->
    it "pre-populates the command panel's editor with / and moves the cursor to the last column", ->
      spyOn(commandPanel, 'attach').andCallThrough()
      commandPanel.miniEditor.setText("foo")
      commandPanel.miniEditor.setCursorBufferPosition([0, 0])

      rootView.getActiveEditor().trigger "command-panel:find-in-file"
      expect(commandPanel.attach).toHaveBeenCalled()
      expect(commandPanel.parent).not.toBeEmpty()
      expect(commandPanel.miniEditor.getText()).toBe "/"
      expect(commandPanel.miniEditor.getCursorBufferPosition()).toEqual [0, 1]

  describe "when command-panel:find-in-project is triggered on the root view", ->
    it "pre-populates the command panel's editor with Xx/ and moves the cursor to the last column", ->
      spyOn(commandPanel, 'attach').andCallThrough()
      commandPanel.miniEditor.setText("foo")
      commandPanel.miniEditor.setCursorBufferPosition([0, 0])

      rootView.trigger "command-panel:find-in-project"
      expect(commandPanel.attach).toHaveBeenCalled()
      expect(commandPanel.parent).not.toBeEmpty()
      expect(commandPanel.miniEditor.getText()).toBe "Xx/"
      expect(commandPanel.miniEditor.getCursorBufferPosition()).toEqual [0, 3]

  describe "when esc is pressed in the command panel", ->
    it "closes the command panel", ->
      rootView.trigger 'command-panel:toggle'
      expect(rootView.find('.command-panel').view()).toBe commandPanel
      commandPanel.miniEditor.hiddenInput.trigger keydownEvent('escape')
      expect(rootView.find('.command-panel')).not.toExist()

  describe "when return is pressed on the panel's editor", ->
<<<<<<< HEAD
    describe "if the command has an immediate effect", ->
      it "executes it immediately on the current buffer", ->
        rootView.trigger 'command-panel:toggle'
        commandPanel.miniEditor.insertText ',s/sort/torta/g'
        commandPanel.miniEditor.trigger keydownEvent('enter')
=======
    it "calls execute", ->
      spyOn(commandPanel, 'execute')
      rootView.trigger 'command-panel:toggle'
      commandPanel.miniEditor.insertText 's/hate/love/g'
      commandPanel.miniEditor.hiddenInput.trigger keydownEvent('enter')
>>>>>>> dbfc9d20

        expect(buffer.lineForRow(0)).toMatch /quicktorta/
        expect(buffer.lineForRow(1)).toMatch /var torta/

    describe "if the command is malformed", ->
      it "adds and removes an error class to the command panel and does not close it", ->
        rootView.trigger 'command-panel:toggle'
        commandPanel.miniEditor.insertText 'garbage-command!!'

        commandPanel.miniEditor.hiddenInput.trigger keydownEvent('enter')
        expect(commandPanel.parent()).toExist()
        expect(commandPanel).toHaveClass 'error'

        advanceClock 400

        expect(commandPanel).not.toHaveClass 'error'

  describe "when move-up and move-down are triggerred on the editor", ->
    it "navigates forward and backward through the command history", ->
      commandPanel.execute 's/war/peace/g'
      commandPanel.execute 's/twinkies/wheatgrass/g'

      rootView.trigger 'command-panel:toggle'

      commandPanel.miniEditor.trigger 'move-up'
      expect(commandPanel.miniEditor.getText()).toBe 's/twinkies/wheatgrass/g'
      commandPanel.miniEditor.trigger 'move-up'
      expect(commandPanel.miniEditor.getText()).toBe 's/war/peace/g'
      commandPanel.miniEditor.trigger 'move-up'
      expect(commandPanel.miniEditor.getText()).toBe 's/war/peace/g'
      commandPanel.miniEditor.trigger 'move-down'
      expect(commandPanel.miniEditor.getText()).toBe 's/twinkies/wheatgrass/g'
      commandPanel.miniEditor.trigger 'move-down'
      expect(commandPanel.miniEditor.getText()).toBe ''

  describe "when the command returns operations to be previewed", ->
    it "displays a preview of the operations above the mini-editor", ->
      rootView.attachToDom()
      editor.remove()

      rootView.trigger 'command-panel:toggle'

      waitsForPromise -> commandPanel.execute('X x/a+/')

      runs ->
        expect(commandPanel).toBeVisible()
        expect(commandPanel.previewList).toBeVisible()
        previewItem = commandPanel.previewList.find("li:contains(dir/a):first")
        expect(previewItem.find('.path').text()).toBe "dir/a"
        expect(previewItem.find('.preview').text()).toBe "aaa bbb"
        expect(previewItem.find('.preview > .match').text()).toBe "aaa"

        expect(commandPanel.previewList.find("li:first")).toHaveClass('selected')

        rootView.trigger 'command-panel:toggle' # ensure we can close panel without problems

  describe ".execute()", ->
    it "executes the command and closes the command panel", ->
      rootView.getActiveEditor().setText("i hate love")
      rootView.getActiveEditor().getSelection().setBufferRange [[0,0], [0,Infinity]]
      rootView.trigger 'command-panel:toggle'
      commandPanel.miniEditor.insertText 's/hate/love/'
      commandPanel.execute()
      expect(rootView.getActiveEditor().getText()).toBe "i love love"
      expect(rootView.find('.command-panel')).not.toExist()<|MERGE_RESOLUTION|>--- conflicted
+++ resolved
@@ -128,22 +128,33 @@
       expect(rootView.find('.command-panel')).not.toExist()
 
   describe "when return is pressed on the panel's editor", ->
-<<<<<<< HEAD
     describe "if the command has an immediate effect", ->
       it "executes it immediately on the current buffer", ->
         rootView.trigger 'command-panel:toggle'
         commandPanel.miniEditor.insertText ',s/sort/torta/g'
-        commandPanel.miniEditor.trigger keydownEvent('enter')
-=======
-    it "calls execute", ->
-      spyOn(commandPanel, 'execute')
-      rootView.trigger 'command-panel:toggle'
-      commandPanel.miniEditor.insertText 's/hate/love/g'
-      commandPanel.miniEditor.hiddenInput.trigger keydownEvent('enter')
->>>>>>> dbfc9d20
+        commandPanel.miniEditor.hiddenInput.trigger keydownEvent('enter')
 
         expect(buffer.lineForRow(0)).toMatch /quicktorta/
         expect(buffer.lineForRow(1)).toMatch /var torta/
+
+    describe "when the command returns operations to be previewed", ->
+      it "displays a preview of the operations above the mini-editor", ->
+        rootView.attachToDom()
+        editor.remove()
+
+        rootView.trigger 'command-panel:toggle'
+
+        waitsForPromise -> commandPanel.execute('X x/a+/')
+
+        runs ->
+          expect(commandPanel).toBeVisible()
+          expect(commandPanel.previewList).toBeVisible()
+          previewItem = commandPanel.previewList.find("li:contains(dir/a):first")
+          expect(previewItem.find('.path').text()).toBe "dir/a"
+          expect(previewItem.find('.preview').text()).toBe "aaa bbb"
+          expect(previewItem.find('.preview > .match').text()).toBe "aaa"
+
+          rootView.trigger 'command-panel:toggle' # ensure we can close panel without problems
 
     describe "if the command is malformed", ->
       it "adds and removes an error class to the command panel and does not close it", ->
@@ -176,27 +187,6 @@
       commandPanel.miniEditor.trigger 'move-down'
       expect(commandPanel.miniEditor.getText()).toBe ''
 
-  describe "when the command returns operations to be previewed", ->
-    it "displays a preview of the operations above the mini-editor", ->
-      rootView.attachToDom()
-      editor.remove()
-
-      rootView.trigger 'command-panel:toggle'
-
-      waitsForPromise -> commandPanel.execute('X x/a+/')
-
-      runs ->
-        expect(commandPanel).toBeVisible()
-        expect(commandPanel.previewList).toBeVisible()
-        previewItem = commandPanel.previewList.find("li:contains(dir/a):first")
-        expect(previewItem.find('.path').text()).toBe "dir/a"
-        expect(previewItem.find('.preview').text()).toBe "aaa bbb"
-        expect(previewItem.find('.preview > .match').text()).toBe "aaa"
-
-        expect(commandPanel.previewList.find("li:first")).toHaveClass('selected')
-
-        rootView.trigger 'command-panel:toggle' # ensure we can close panel without problems
-
   describe ".execute()", ->
     it "executes the command and closes the command panel", ->
       rootView.getActiveEditor().setText("i hate love")
