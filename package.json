--- conflicted
+++ resolved
@@ -121,11 +121,7 @@
     "settings-view": "0.250.0",
     "snippets": "1.1.4",
     "spell-check": "0.71.4",
-<<<<<<< HEAD
-    "status-bar": "1.8.9",
-=======
     "status-bar": "1.8.10",
->>>>>>> 1d0bd535
     "styleguide": "0.49.6",
     "symbols-view": "0.116.1",
     "tabs": "0.106.1",
