--- conflicted
+++ resolved
@@ -27,13 +27,8 @@
     "first-mate": "0.13.0",
     "fs-plus": "0.14.0",
     "fstream": "0.1.24",
-<<<<<<< HEAD
-    "fuzzaldrin": "0.1.0",
+    "fuzzaldrin": "0.5.0",
     "git-utils": "0.30.0",
-=======
-    "fuzzaldrin": "0.5.0",
-    "git-utils": "0.29.0",
->>>>>>> 6cb0f1ff
     "guid": "0.0.10",
     "jasmine-focused": "~0.15.0",
     "jasmine-node": "git://github.com/kevinsawicki/jasmine-node.git#short-stacks",
@@ -72,34 +67,20 @@
     "autosave": "0.10.0",
     "background-tips": "0.3.0",
     "bookmarks": "0.15.0",
-<<<<<<< HEAD
-    "bracket-matcher": "0.15.0",
+    "bracket-matcher": "0.16.0",
     "command-logger": "0.9.0",
-=======
-    "bracket-matcher": "0.16.0",
-    "command-logger": "0.8.0",
->>>>>>> 6cb0f1ff
     "command-palette": "0.14.0",
     "dev-live-reload": "0.22.0",
     "editor-stats": "0.12.0",
     "exception-reporting": "0.9.0",
     "feedback": "0.22.0",
     "find-and-replace": "0.68.0",
-<<<<<<< HEAD
-    "fuzzy-finder": "0.28.0",
+    "fuzzy-finder": "0.30.0",
     "gists": "0.14.0",
     "git-diff": "0.21.0",
     "github-sign-in": "0.16.0",
-    "go-to-line": "0.12.0",
-    "grammar-selector": "0.15.0",
-=======
-    "fuzzy-finder": "0.30.0",
-    "gists": "0.13.0",
-    "git-diff": "0.21.0",
-    "github-sign-in": "0.15.0",
     "go-to-line": "0.14.0",
     "grammar-selector": "0.16.0",
->>>>>>> 6cb0f1ff
     "image-view": "0.14.0",
     "keybinding-resolver": "0.8.0",
     "markdown-preview": "0.22.0",
@@ -108,13 +89,8 @@
     "release-notes": "0.15.0",
     "settings-view": "0.55.0",
     "snippets": "0.17.0",
-<<<<<<< HEAD
     "spell-check": "0.19.0",
-    "status-bar": "0.29.0",
-=======
-    "spell-check": "0.18.0",
     "status-bar": "0.30.0",
->>>>>>> 6cb0f1ff
     "styleguide": "0.19.0",
     "symbols-view": "0.28.0",
     "tabs": "0.16.0",
