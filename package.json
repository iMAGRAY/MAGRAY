{
  "name": "atom",
  "productName": "Atom",
  "version": "1.32.0-dev",
  "description": "A hackable text editor for the 21st Century.",
  "main": "./src/main-process/main.js",
  "repository": {
    "type": "git",
    "url": "https://github.com/atom/atom.git"
  },
  "bugs": {
    "url": "https://github.com/atom/atom/issues"
  },
  "license": "MIT",
  "electronVersion": "2.0.7",
  "dependencies": {
    "@atom/nsfw": "^1.0.19",
    "@atom/source-map-support": "^0.3.4",
    "@atom/watcher": "1.0.8",
    "about": "file:packages/about",
    "archive-view": "https://www.atom.io/api/packages/archive-view/versions/0.65.1/tarball",
    "async": "0.2.6",
    "atom-dark-syntax": "https://www.atom.io/api/packages/atom-dark-syntax/versions/0.29.1/tarball",
    "atom-dark-ui": "https://www.atom.io/api/packages/atom-dark-ui/versions/0.53.3/tarball",
    "atom-keymap": "8.2.11",
    "atom-light-syntax": "https://www.atom.io/api/packages/atom-light-syntax/versions/0.29.1/tarball",
    "atom-light-ui": "https://www.atom.io/api/packages/atom-light-ui/versions/0.46.3/tarball",
    "atom-select-list": "^0.7.2",
    "atom-ui": "0.4.1",
    "autocomplete-atom-api": "https://www.atom.io/api/packages/autocomplete-atom-api/versions/0.10.7/tarball",
    "autocomplete-css": "https://www.atom.io/api/packages/autocomplete-css/versions/0.17.5/tarball",
    "autocomplete-html": "https://www.atom.io/api/packages/autocomplete-html/versions/0.8.6/tarball",
    "autocomplete-plus": "https://www.atom.io/api/packages/autocomplete-plus/versions/2.41.0/tarball",
    "autocomplete-snippets": "https://www.atom.io/api/packages/autocomplete-snippets/versions/1.12.0/tarball",
    "autoflow": "https://www.atom.io/api/packages/autoflow/versions/0.29.4/tarball",
    "autosave": "https://www.atom.io/api/packages/autosave/versions/0.24.6/tarball",
    "babel-core": "5.8.38",
    "background-tips": "https://www.atom.io/api/packages/background-tips/versions/0.28.0/tarball",
    "base16-tomorrow-dark-theme": "https://www.atom.io/api/packages/base16-tomorrow-dark-theme/versions/1.6.0/tarball",
    "base16-tomorrow-light-theme": "https://www.atom.io/api/packages/base16-tomorrow-light-theme/versions/1.6.0/tarball",
    "bookmarks": "https://www.atom.io/api/packages/bookmarks/versions/0.45.1/tarball",
    "bracket-matcher": "https://www.atom.io/api/packages/bracket-matcher/versions/0.89.3/tarball",
    "cached-run-in-this-context": "0.5.0",
    "chai": "3.5.0",
    "chart.js": "^2.3.0",
    "clear-cut": "^2.0.2",
    "coffee-script": "1.12.7",
    "color": "^0.7.3",
    "command-palette": "https://www.atom.io/api/packages/command-palette/versions/0.43.5/tarball",
    "dalek": "https://www.atom.io/api/packages/dalek/versions/0.2.2/tarball",
    "dedent": "^0.7.0",
    "deprecation-cop": "https://www.atom.io/api/packages/deprecation-cop/versions/0.56.9/tarball",
    "dev-live-reload": "https://www.atom.io/api/packages/dev-live-reload/versions/0.48.1/tarball",
    "devtron": "1.3.0",
    "encoding-selector": "https://www.atom.io/api/packages/encoding-selector/versions/0.23.9/tarball",
    "etch": "^0.12.6",
    "event-kit": "^2.5.0",
    "exception-reporting": "https://www.atom.io/api/packages/exception-reporting/versions/0.43.1/tarball",
    "find-and-replace": "https://www.atom.io/api/packages/find-and-replace/versions/0.215.14/tarball",
    "find-parent-dir": "^0.3.0",
    "first-mate": "7.1.1",
    "focus-trap": "2.4.5",
    "fs-admin": "^0.1.7",
    "fs-plus": "^3.0.1",
    "fstream": "0.1.24",
    "fuzzaldrin": "^2.1",
    "fuzzy-finder": "https://www.atom.io/api/packages/fuzzy-finder/versions/1.8.2/tarball",
    "git-diff": "https://www.atom.io/api/packages/git-diff/versions/1.3.9/tarball",
    "git-utils": "5.2.1",
    "github": "https://www.atom.io/api/packages/github/versions/0.19.0/tarball",
    "glob": "^7.1.1",
    "go-to-line": "https://www.atom.io/api/packages/go-to-line/versions/0.33.0/tarball",
    "grammar-selector": "https://www.atom.io/api/packages/grammar-selector/versions/0.50.1/tarball",
    "grim": "1.5.0",
    "image-view": "https://www.atom.io/api/packages/image-view/versions/0.63.1/tarball",
    "incompatible-packages": "https://www.atom.io/api/packages/incompatible-packages/versions/0.27.3/tarball",
    "jasmine-json": "~0.0",
    "jasmine-reporters": "1.1.0",
    "jasmine-tagged": "^1.1.4",
    "key-path-helpers": "^0.4.0",
    "keybinding-resolver": "https://www.atom.io/api/packages/keybinding-resolver/versions/0.38.3/tarball",
    "language-c": "https://www.atom.io/api/packages/language-c/versions/0.60.5/tarball",
    "language-clojure": "https://www.atom.io/api/packages/language-clojure/versions/0.22.7/tarball",
    "language-coffee-script": "https://www.atom.io/api/packages/language-coffee-script/versions/0.49.3/tarball",
    "language-csharp": "https://www.atom.io/api/packages/language-csharp/versions/1.1.0/tarball",
    "language-css": "https://www.atom.io/api/packages/language-css/versions/0.42.11/tarball",
    "language-gfm": "https://www.atom.io/api/packages/language-gfm/versions/0.90.5/tarball",
    "language-git": "https://www.atom.io/api/packages/language-git/versions/0.19.1/tarball",
    "language-go": "https://www.atom.io/api/packages/language-go/versions/0.46.3/tarball",
    "language-html": "https://www.atom.io/api/packages/language-html/versions/0.51.5/tarball",
    "language-hyperlink": "https://www.atom.io/api/packages/language-hyperlink/versions/0.16.3/tarball",
    "language-java": "https://www.atom.io/api/packages/language-java/versions/0.30.0/tarball",
    "language-javascript": "https://www.atom.io/api/packages/language-javascript/versions/0.129.9/tarball",
    "language-json": "https://www.atom.io/api/packages/language-json/versions/0.19.2/tarball",
    "language-less": "https://www.atom.io/api/packages/language-less/versions/0.34.2/tarball",
    "language-make": "https://www.atom.io/api/packages/language-make/versions/0.22.3/tarball",
    "language-mustache": "https://www.atom.io/api/packages/language-mustache/versions/0.14.5/tarball",
    "language-objective-c": "https://www.atom.io/api/packages/language-objective-c/versions/0.15.1/tarball",
    "language-perl": "https://www.atom.io/api/packages/language-perl/versions/0.38.1/tarball",
    "language-php": "https://www.atom.io/api/packages/language-php/versions/0.44.0/tarball",
    "language-property-list": "https://www.atom.io/api/packages/language-property-list/versions/0.9.1/tarball",
    "language-python": "https://www.atom.io/api/packages/language-python/versions/0.51.5/tarball",
    "language-ruby": "https://www.atom.io/api/packages/language-ruby/versions/0.72.7/tarball",
    "language-ruby-on-rails": "https://www.atom.io/api/packages/language-ruby-on-rails/versions/0.25.3/tarball",
    "language-sass": "https://www.atom.io/api/packages/language-sass/versions/0.62.0/tarball",
    "language-shellscript": "https://www.atom.io/api/packages/language-shellscript/versions/0.27.5/tarball",
    "language-source": "https://www.atom.io/api/packages/language-source/versions/0.9.0/tarball",
    "language-sql": "https://www.atom.io/api/packages/language-sql/versions/0.25.10/tarball",
    "language-text": "https://www.atom.io/api/packages/language-text/versions/0.7.4/tarball",
    "language-todo": "https://www.atom.io/api/packages/language-todo/versions/0.29.4/tarball",
    "language-toml": "https://www.atom.io/api/packages/language-toml/versions/0.18.2/tarball",
    "language-typescript": "https://www.atom.io/api/packages/language-typescript/versions/0.4.6/tarball",
    "language-xml": "https://www.atom.io/api/packages/language-xml/versions/0.35.2/tarball",
    "language-yaml": "https://www.atom.io/api/packages/language-yaml/versions/0.32.0/tarball",
    "less-cache": "1.1.0",
    "line-ending-selector": "https://www.atom.io/api/packages/line-ending-selector/versions/0.7.7/tarball",
    "line-top-index": "0.3.1",
    "link": "https://www.atom.io/api/packages/link/versions/0.31.6/tarball",
    "markdown-preview": "https://www.atom.io/api/packages/markdown-preview/versions/0.159.24/tarball",
    "marked": "^0.3.12",
    "metrics": "https://www.atom.io/api/packages/metrics/versions/1.6.2/tarball",
    "minimatch": "^3.0.3",
    "mocha": "2.5.1",
    "mocha-junit-reporter": "^1.13.0",
    "mocha-multi-reporters": "^1.1.4",
    "mock-spawn": "^0.2.6",
    "normalize-package-data": "^2.0.0",
    "notifications": "https://www.atom.io/api/packages/notifications/versions/0.70.5/tarball",
    "nslog": "^3",
<<<<<<< HEAD
    "one-dark-syntax": "https://www.atom.io/api/packages/one-dark-syntax/versions/1.8.4/tarball",
    "one-dark-ui": "https://www.atom.io/api/packages/one-dark-ui/versions/1.12.5/tarball",
    "one-light-syntax": "file:packages/one-light-syntax",
=======
    "one-dark-syntax": "file:packages/one-dark-syntax",
    "one-dark-ui": "file:packages/one-dark-ui",
    "one-light-syntax": "https://www.atom.io/api/packages/one-light-syntax/versions/1.8.4/tarball",
>>>>>>> 95f09d6a
    "one-light-ui": "file:packages/one-light-ui",
    "oniguruma": "6.2.1",
    "open-on-github": "https://www.atom.io/api/packages/open-on-github/versions/1.3.1/tarball",
    "package-generator": "https://www.atom.io/api/packages/package-generator/versions/1.3.0/tarball",
    "pathwatcher": "8.0.1",
    "postcss": "5.2.4",
    "postcss-selector-parser": "2.2.1",
    "property-accessors": "^1.1.3",
    "random-words": "0.0.1",
    "resolve": "^1.1.6",
    "scandal": "^3.1.0",
    "scoped-property-store": "^0.17.0",
    "scrollbar-style": "^3.2",
    "season": "^6.0.2",
    "semver": "^4.3.3",
    "service-hub": "^0.7.4",
    "settings-view": "https://www.atom.io/api/packages/settings-view/versions/0.256.1/tarball",
    "sinon": "1.17.4",
    "snippets": "https://www.atom.io/api/packages/snippets/versions/1.3.5/tarball",
    "solarized-dark-syntax": "https://www.atom.io/api/packages/solarized-dark-syntax/versions/1.2.0/tarball",
    "solarized-light-syntax": "https://www.atom.io/api/packages/solarized-light-syntax/versions/1.2.0/tarball",
    "spell-check": "https://www.atom.io/api/packages/spell-check/versions/0.74.1/tarball",
    "status-bar": "https://www.atom.io/api/packages/status-bar/versions/1.8.15/tarball",
    "styleguide": "https://www.atom.io/api/packages/styleguide/versions/0.49.12/tarball",
    "symbols-view": "https://www.atom.io/api/packages/symbols-view/versions/0.118.2/tarball",
    "tabs": "https://www.atom.io/api/packages/tabs/versions/0.109.2/tarball",
    "temp": "^0.8.3",
    "text-buffer": "13.14.8",
    "timecop": "https://www.atom.io/api/packages/timecop/versions/0.36.2/tarball",
    "tree-sitter": "0.13.9",
    "tree-view": "https://www.atom.io/api/packages/tree-view/versions/0.224.2/tarball",
    "typescript-simple": "1.0.0",
    "underscore-plus": "^1.6.8",
    "update-package-dependencies": "https://www.atom.io/api/packages/update-package-dependencies/versions/0.13.1/tarball",
    "welcome": "https://www.atom.io/api/packages/welcome/versions/0.36.7/tarball",
    "whitespace": "https://www.atom.io/api/packages/whitespace/versions/0.37.7/tarball",
    "winreg": "^1.2.1",
    "wrap-guide": "https://www.atom.io/api/packages/wrap-guide/versions/0.40.3/tarball",
    "yargs": "^3.23.0"
  },
  "packageDependencies": {
    "atom-dark-syntax": "0.29.1",
    "atom-dark-ui": "0.53.3",
    "atom-light-syntax": "0.29.1",
    "atom-light-ui": "0.46.3",
    "base16-tomorrow-dark-theme": "1.6.0",
    "base16-tomorrow-light-theme": "1.6.0",
    "one-dark-ui": "file:./packages/one-dark-ui",
    "one-light-ui": "file:./packages/one-light-ui",
<<<<<<< HEAD
    "one-dark-syntax": "1.8.4",
    "one-light-syntax": "file:./packages/one-light-syntax",
=======
    "one-dark-syntax": "file:./packages/one-dark-syntax",
    "one-light-syntax": "1.8.4",
>>>>>>> 95f09d6a
    "solarized-dark-syntax": "1.2.0",
    "solarized-light-syntax": "1.2.0",
    "about": "file:./packages/about",
    "archive-view": "0.65.1",
    "autocomplete-atom-api": "0.10.7",
    "autocomplete-css": "0.17.5",
    "autocomplete-html": "0.8.6",
    "autocomplete-plus": "2.41.0",
    "autocomplete-snippets": "1.12.0",
    "autoflow": "0.29.4",
    "autosave": "0.24.6",
    "background-tips": "0.28.0",
    "bookmarks": "0.45.1",
    "bracket-matcher": "0.89.3",
    "command-palette": "0.43.5",
    "dalek": "0.2.2",
    "deprecation-cop": "0.56.9",
    "dev-live-reload": "0.48.1",
    "encoding-selector": "0.23.9",
    "exception-reporting": "0.43.1",
    "find-and-replace": "0.215.14",
    "fuzzy-finder": "1.8.2",
    "github": "0.19.0",
    "git-diff": "1.3.9",
    "go-to-line": "0.33.0",
    "grammar-selector": "0.50.1",
    "image-view": "0.63.1",
    "incompatible-packages": "0.27.3",
    "keybinding-resolver": "0.38.3",
    "line-ending-selector": "0.7.7",
    "link": "0.31.6",
    "markdown-preview": "0.159.24",
    "metrics": "1.6.2",
    "notifications": "0.70.5",
    "open-on-github": "1.3.1",
    "package-generator": "1.3.0",
    "settings-view": "0.256.1",
    "snippets": "1.3.5",
    "spell-check": "0.74.1",
    "status-bar": "1.8.15",
    "styleguide": "0.49.12",
    "symbols-view": "0.118.2",
    "tabs": "0.109.2",
    "timecop": "0.36.2",
    "tree-view": "0.224.2",
    "update-package-dependencies": "0.13.1",
    "welcome": "0.36.7",
    "whitespace": "0.37.7",
    "wrap-guide": "0.40.3",
    "language-c": "0.60.5",
    "language-clojure": "0.22.7",
    "language-coffee-script": "0.49.3",
    "language-csharp": "1.1.0",
    "language-css": "0.42.11",
    "language-gfm": "0.90.5",
    "language-git": "0.19.1",
    "language-go": "0.46.3",
    "language-html": "0.51.5",
    "language-hyperlink": "0.16.3",
    "language-java": "0.30.0",
    "language-javascript": "0.129.9",
    "language-json": "0.19.2",
    "language-less": "0.34.2",
    "language-make": "0.22.3",
    "language-mustache": "0.14.5",
    "language-objective-c": "0.15.1",
    "language-perl": "0.38.1",
    "language-php": "0.44.0",
    "language-property-list": "0.9.1",
    "language-python": "0.51.5",
    "language-ruby": "0.72.7",
    "language-ruby-on-rails": "0.25.3",
    "language-sass": "0.62.0",
    "language-shellscript": "0.27.5",
    "language-source": "0.9.0",
    "language-sql": "0.25.10",
    "language-text": "0.7.4",
    "language-todo": "0.29.4",
    "language-toml": "0.18.2",
    "language-typescript": "0.4.6",
    "language-xml": "0.35.2",
    "language-yaml": "0.32.0"
  },
  "private": true,
  "scripts": {
    "preinstall": "node -e 'process.exit(0)'",
    "test": "node script/test"
  },
  "standard": {
    "env": {
      "atomtest": true,
      "browser": true,
      "jasmine": true,
      "node": true
    },
    "globals": [
      "atom",
      "snapshotResult"
    ]
  }
}<|MERGE_RESOLUTION|>--- conflicted
+++ resolved
@@ -127,15 +127,9 @@
     "normalize-package-data": "^2.0.0",
     "notifications": "https://www.atom.io/api/packages/notifications/versions/0.70.5/tarball",
     "nslog": "^3",
-<<<<<<< HEAD
-    "one-dark-syntax": "https://www.atom.io/api/packages/one-dark-syntax/versions/1.8.4/tarball",
-    "one-dark-ui": "https://www.atom.io/api/packages/one-dark-ui/versions/1.12.5/tarball",
-    "one-light-syntax": "file:packages/one-light-syntax",
-=======
     "one-dark-syntax": "file:packages/one-dark-syntax",
     "one-dark-ui": "file:packages/one-dark-ui",
-    "one-light-syntax": "https://www.atom.io/api/packages/one-light-syntax/versions/1.8.4/tarball",
->>>>>>> 95f09d6a
+    "one-light-syntax": "file:packages/one-light-syntax",
     "one-light-ui": "file:packages/one-light-ui",
     "oniguruma": "6.2.1",
     "open-on-github": "https://www.atom.io/api/packages/open-on-github/versions/1.3.1/tarball",
@@ -185,13 +179,8 @@
     "base16-tomorrow-light-theme": "1.6.0",
     "one-dark-ui": "file:./packages/one-dark-ui",
     "one-light-ui": "file:./packages/one-light-ui",
-<<<<<<< HEAD
-    "one-dark-syntax": "1.8.4",
+    "one-dark-syntax": "file:./packages/one-dark-syntax",
     "one-light-syntax": "file:./packages/one-light-syntax",
-=======
-    "one-dark-syntax": "file:./packages/one-dark-syntax",
-    "one-light-syntax": "1.8.4",
->>>>>>> 95f09d6a
     "solarized-dark-syntax": "1.2.0",
     "solarized-light-syntax": "1.2.0",
     "about": "file:./packages/about",
