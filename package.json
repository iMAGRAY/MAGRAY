--- conflicted
+++ resolved
@@ -81,9 +81,7 @@
     "dev-live-reload": "0.18.0",
     "editor-stats": "0.8.0",
     "exception-reporting": "0.8.0",
-<<<<<<< HEAD
     "feedback": "0.7.0",
-=======
     "find-and-replace": "0.54.0",
     "fuzzy-finder": "0.27.0",
     "gists": "0.12.0",
@@ -91,7 +89,6 @@
     "github-sign-in": "0.13.0",
     "go-to-line": "0.12.0",
     "grammar-selector": "0.13.0",
->>>>>>> a190a069
     "image-view": "0.9.0",
     "keybinding-resolver": "0.6.0",
     "link": "0.10.0",
