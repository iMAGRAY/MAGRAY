{
  "name": "atom",
  "productName": "Atom",
<<<<<<< HEAD
  "version": "1.7.0-dev",
=======
  "version": "1.6.0-beta2",
>>>>>>> 7ed86234
  "description": "A hackable text editor for the 21st Century.",
  "main": "./src/browser/main.js",
  "repository": {
    "type": "git",
    "url": "https://github.com/atom/atom.git"
  },
  "bugs": {
    "url": "https://github.com/atom/atom/issues"
  },
  "license": "MIT",
  "electronVersion": "0.34.5",
  "dependencies": {
    "async": "0.2.6",
    "atom-keymap": "^6.2.0",
    "babel-core": "^5.8.21",
    "bootstrap": "^3.3.4",
    "cached-run-in-this-context": "0.4.1",
    "clear-cut": "^2.0.1",
    "coffee-script": "1.8.0",
    "color": "^0.7.3",
    "event-kit": "^1.5.0",
    "find-parent-dir": "^0.3.0",
    "first-mate": "^5.1.1",
    "fs-plus": "^2.8.0",
    "fstream": "0.1.24",
    "fuzzaldrin": "^2.1",
    "git-utils": "^4.1.2",
    "grim": "1.5.0",
    "jasmine-json": "~0.0",
    "jasmine-tagged": "^1.1.4",
    "jquery": "2.1.4",
    "key-path-helpers": "^0.4.0",
    "less-cache": "0.23",
    "line-top-index": "0.2.0",
    "marked": "^0.3.4",
    "nodegit": "0.9.0",
    "normalize-package-data": "^2.0.0",
    "nslog": "^3",
    "oniguruma": "^5",
    "pathwatcher": "~6.2",
    "property-accessors": "^1.1.3",
    "random-words": "0.0.1",
    "resolve": "^1.1.6",
    "runas": "^3.1",
    "scandal": "^2.2",
    "scoped-property-store": "^0.17.0",
    "scrollbar-style": "^3.2",
    "season": "^5.3",
    "semver": "^4.3.3",
    "service-hub": "^0.7.0",
    "source-map-support": "^0.3.2",
    "temp": "0.8.1",
    "text-buffer": "8.2.1",
    "typescript-simple": "1.0.0",
    "underscore-plus": "^1.6.6",
    "yargs": "^3.23.0"
  },
  "packageDependencies": {
    "atom-dark-syntax": "0.27.0",
    "atom-dark-ui": "0.51.0",
    "atom-light-syntax": "0.28.0",
    "atom-light-ui": "0.43.0",
    "base16-tomorrow-dark-theme": "1.1.0",
    "base16-tomorrow-light-theme": "1.1.1",
    "one-dark-ui": "1.1.9",
    "one-light-ui": "1.1.9",
    "one-dark-syntax": "1.2.0",
    "one-light-syntax": "1.2.0",
    "solarized-dark-syntax": "1.0.0",
    "solarized-light-syntax": "1.0.0",
    "about": "1.3.0",
    "archive-view": "0.61.0",
    "autocomplete-atom-api": "0.10.0",
    "autocomplete-css": "0.11.0",
    "autocomplete-html": "0.7.2",
    "autocomplete-plus": "2.25.0",
    "autocomplete-snippets": "1.10.0",
    "autoflow": "0.27.0",
    "autosave": "0.23.0",
    "background-tips": "0.26.0",
    "bookmarks": "0.38.2",
    "bracket-matcher": "0.79.0",
    "command-palette": "0.38.0",
    "deprecation-cop": "0.54.0",
    "dev-live-reload": "0.47.0",
    "encoding-selector": "0.21.0",
    "exception-reporting": "0.37.0",
    "find-and-replace": "0.197.1",
    "fuzzy-finder": "0.94.0",
    "git-diff": "0.57.0",
    "go-to-line": "0.30.0",
    "grammar-selector": "0.48.0",
    "image-view": "0.56.0",
    "incompatible-packages": "0.25.0",
    "keybinding-resolver": "0.33.0",
    "line-ending-selector": "0.3.0",
    "link": "0.31.0",
    "markdown-preview": "0.157.2",
    "metrics": "0.53.1",
    "notifications": "0.62.1",
    "open-on-github": "0.41.0",
    "package-generator": "0.41.0",
    "settings-view": "0.232.3",
    "snippets": "1.0.1",
    "spell-check": "0.65.0",
    "status-bar": "0.83.0",
    "styleguide": "0.45.1",
    "symbols-view": "0.111.0",
    "tabs": "0.90.0",
    "timecop": "0.33.0",
    "tree-view": "0.201.1",
    "update-package-dependencies": "0.10.0",
    "welcome": "0.33.0",
    "whitespace": "0.32.1",
    "wrap-guide": "0.38.1",
    "language-c": "0.51.1",
    "language-clojure": "0.19.1",
    "language-coffee-script": "0.46.1",
    "language-csharp": "0.11.0",
    "language-css": "0.36.0",
    "language-gfm": "0.84.0",
    "language-git": "0.12.1",
    "language-go": "0.42.0",
    "language-html": "0.44.0",
    "language-hyperlink": "0.16.0",
    "language-java": "0.17.0",
    "language-javascript": "0.110.0",
    "language-json": "0.17.4",
    "language-less": "0.29.0",
    "language-make": "0.21.0",
    "language-mustache": "0.13.0",
    "language-objective-c": "0.15.1",
    "language-perl": "0.32.0",
    "language-php": "0.37.0",
    "language-property-list": "0.8.0",
    "language-python": "0.43.0",
    "language-ruby": "0.68.1",
    "language-ruby-on-rails": "0.25.0",
    "language-sass": "0.45.0",
    "language-shellscript": "0.21.0",
    "language-source": "0.9.0",
    "language-sql": "0.20.0",
    "language-text": "0.7.0",
    "language-todo": "0.27.0",
    "language-toml": "0.18.0",
    "language-xml": "0.34.3",
    "language-yaml": "0.25.1"
  },
  "private": true,
  "scripts": {
    "preinstall": "node -e 'process.exit(0)'",
    "test": "node script/test"
  },
  "standard": {
    "ignore": [],
    "parser": "babel-eslint",
    "globals": [
      "atom",
      "afterEach",
      "beforeEach",
      "describe",
      "fdescribe",
      "xdescribe",
      "expect",
      "it",
      "fit",
      "xit",
      "jasmine",
      "runs",
      "spyOn",
      "waitsFor",
      "waitsForPromise"
    ]
  }
}<|MERGE_RESOLUTION|>--- conflicted
+++ resolved
@@ -1,11 +1,7 @@
 {
   "name": "atom",
   "productName": "Atom",
-<<<<<<< HEAD
   "version": "1.7.0-dev",
-=======
-  "version": "1.6.0-beta2",
->>>>>>> 7ed86234
   "description": "A hackable text editor for the 21st Century.",
   "main": "./src/browser/main.js",
   "repository": {
